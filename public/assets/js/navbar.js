--- conflicted
+++ resolved
@@ -256,131 +256,9 @@
 
   // Function to check session status - DISABLED, now relying on server middleware
   async function checkSession() {
-<<<<<<< HEAD
     // Session checking is now handled by server middleware
     console.log('Frontend session checking disabled - using server middleware');
     return true; // Always return true as session is checked by middleware
-=======
-    // Don't check session if we're on the login page or other public pages
-    if (window.location.pathname.includes('/auth/login') ||
-        window.location.pathname.includes('/login') ||
-        window.location.pathname.includes('/auth/register') ||
-        window.location.pathname.includes('/register') ||
-        window.location.pathname.includes('/auth/forgot-password')) {
-      return true; // Consider session valid on public pages
-    }
-    try {
-      // Don't check session if warning is shown
-      if (isWarningShown) {
-        return true;
-      }
-
-      // Check if we've recently had a session error to avoid repeated failed requests
-      const lastErrorTime = sessionStorage.getItem('lastSessionErrorTime');
-      if (lastErrorTime && (Date.now() - parseInt(lastErrorTime) < 30000)) { // 30 seconds cooldown
-        console.log('Session check skipped due to recent error');
-        return false;
-      }
-
-      // Use cached session data if available and recent (within last 5 minutes)
-      const lastCheck = sessionStorage.getItem('lastSessionCheck');
-      if (lastCheck) {
-        const timeSinceLastCheck = Date.now() - parseInt(lastCheck);
-        if (timeSinceLastCheck < 5 * 60 * 1000) { // 5 minutes
-          console.log('Using cached session timestamp');
-          return true;
-        }
-      }
-
-      // Set a timeout to prevent hanging requests
-      const controller = new AbortController();
-      const timeoutId = setTimeout(() => {
-        // Only abort if we're not in the middle of a DataTables request
-        // or if the DataTables request has been running for too long (more than 30 seconds)
-        const dataTablesRunningTooLong = window._dataTablesRequestStartTime &&
-          (Date.now() - window._dataTablesRequestStartTime > 30000);
-
-        if (!window._dataTablesRequestInProgress || dataTablesRunningTooLong) {
-          // If a DataTables request has been running too long, we should reset the flag
-          if (dataTablesRunningTooLong) {
-            console.warn('DataTables request has been running for too long, resetting flag');
-            window._dataTablesRequestInProgress = false;
-            window._dataTablesRequestStartTime = null;
-          }
-          controller.abort();
-        }
-      }, 5000); // 5 second timeout
-
-      try {
-        // Use the lightweight session check endpoint instead of the full profile endpoint
-        const response = await fetch('/api/user/check-session', {
-          method: 'GET',
-          signal: controller.signal,
-          headers: {
-            'Content-Type': 'application/json',
-            'Cache-Control': 'no-cache, no-store, must-revalidate',
-            'Pragma': 'no-cache',
-            'Expires': '0'
-          }
-        });
-
-        // Clear the timeout since we got a response
-        clearTimeout(timeoutId);
-
-        // Handle various response statuses
-        if (response.status === 401 || response.status === 403) {
-          // Only log and consider session expired if we're on a protected page
-          // and we're not on a page that uses DataTables
-          if (!window.location.pathname.includes('/auth/') &&
-              !window.location.pathname.includes('/dashboard/outbound')) {
-            console.log('Session expired or unauthorized');
-            return false;
-          } else {
-            // On auth pages or DataTables pages, 401 is handled separately
-            return true;
-          }
-        }
-
-        if (!response.ok) {
-          throw new Error(`Session check failed: ${response.status}`);
-        }
-
-        const data = await response.json();
-
-        if (!data || !data.success) {
-          console.log('Session check returned unsuccessful response');
-          return false;
-        }
-
-        // Update session timestamp on valid session
-        sessionStorage.setItem('lastSessionCheck', Date.now().toString());
-
-        // If we need to update the UI with username, store it
-        if (data.username) {
-          const navbarData = sessionStorage.getItem('navbarData');
-          if (navbarData) {
-            // Update just the username in the existing data
-            const parsedData = JSON.parse(navbarData);
-            if (parsedData.user) {
-              parsedData.user.username = data.username;
-              sessionStorage.setItem('navbarData', JSON.stringify(parsedData));
-            }
-          }
-        }
-
-        return true;
-      } catch (fetchError) {
-        clearTimeout(timeoutId);
-        throw fetchError; // Re-throw to be caught by outer catch
-      }
-    } catch (error) {
-      console.error('Session check error:', error);
-      // Record the time of the error to implement cooldown
-      sessionStorage.setItem('lastSessionErrorTime', Date.now().toString());
-      // Don't set sessionError to avoid UI disruption
-      return false;
-    }
->>>>>>> 6eefe2af
   }
 
   // Improved session expiry handler
